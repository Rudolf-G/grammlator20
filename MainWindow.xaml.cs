--- conflicted
+++ resolved
@@ -225,7 +225,7 @@
          OnFocusTextBox(new FocusTextBoxEventArgs(SourceTextBox));
       }
 
-      private void MenuItemDisplayExample_Click(Object sender, RoutedEventArgs e)
+      private void DisplayExample_Click(Object sender, RoutedEventArgs e)
       {
          String FileFullPath = AppContext.BaseDirectory + "GrammlatorConsoleExample.txt";
          bool exists = File.Exists(FileFullPath);
@@ -335,12 +335,8 @@
       private void SourceTextBox_TextChanged(object sender, TextChangedEventArgs args)
       {
          ActualStatus.SetFlags(StatusFlag.SourceTextChanged, true);
-<<<<<<< HEAD
-         ActualStatus.SetFlags(StatusFlag.SourceNotEmpty, (sender as TextBox)?.LineCount >= 5);
-=======
          TextBox tb = (TextBox)sender;
          ActualStatus.SetFlags(StatusFlag.SourceNotEmpty, tb.LineCount >= 5);
->>>>>>> dfc98e17
       }
    }
 }